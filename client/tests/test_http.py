--- conflicted
+++ resolved
@@ -98,8 +98,31 @@
 
 @pytest.mark.asyncio
 async def test_PlaylistRequester__request_loved_tracks(
-<<<<<<< HEAD
-=======
+    local_files: Path, httpx_mock: HTTPXMock
+):
+    """Test the request_playlist_from_path method."""
+    httpx_mock.add_response(
+        json={
+            "success": True,
+            "playlists": [
+                {
+                    "playlist": [{"filepath": "a"}, {"filepath": "b"}],
+                    "description": "aaa",
+                }
+            ],
+        },
+    )
+
+    # all good
+    requester = PlaylistRequester()
+    res = await requester.request_loved_tracks("username")
+    assert isinstance(res, Playlist)
+    assert res.playlist == [local_files / "a", local_files / "b"]
+    assert res.description == "aaa"
+
+
+@pytest.mark.asyncio
+async def test_PlaylistRequester__request_loved_tracks(
     local_files: Path, httpx_mock: HTTPXMock
 ):
     """Test the request_playlist_from_path method."""
@@ -120,32 +143,6 @@
 
 @pytest.mark.asyncio
 async def test_PlaylistRequester__request_user_artist_suggestions(
->>>>>>> 676774a4
-    local_files: Path, httpx_mock: HTTPXMock
-):
-    """Test the request_playlist_from_path method."""
-    httpx_mock.add_response(
-        json={
-            "success": True,
-            "playlists": [
-                {
-                    "playlist": [{"filepath": "a"}, {"filepath": "b"}],
-                    "description": "aaa",
-                }
-            ],
-        },
-    )
-
-    # all good
-    requester = PlaylistRequester()
-    res = await requester.request_loved_tracks("username")
-    assert isinstance(res, Playlist)
-    assert res.playlist == [local_files / "a", local_files / "b"]
-    assert res.description == "aaa"
-
-
-@pytest.mark.asyncio
-async def test_PlaylistRequester__request_user_artist_suggestions(
     local_files: Path, httpx_mock: HTTPXMock
 ):
     """Test the request_playlist_from_path method."""
@@ -166,11 +163,7 @@
 
     plist = res[0]
     assert isinstance(plist, Playlist)
-<<<<<<< HEAD
     assert plist.playlist == [local_files / "a", local_files / "b"]
-=======
-    assert plist.playlist == [local_files / "a", local_files / "b", local_files / "c"]
->>>>>>> 676774a4
     assert plist.description == "aaa"
 
 
@@ -182,30 +175,41 @@
     httpx_mock.add_response(
         json={
             "success": True,
-<<<<<<< HEAD
-            "playlists": [
-                {
-                    "playlist": [{"filepath": "a"}, {"filepath": "b"}],
-                    "description": "aaa",
-                }
-            ],
-        },
-    )
-=======
-            "playlists": [{"playlist": ["a", "b", "c"], "description": "aaa"}],
-        },
-    )
-
->>>>>>> 676774a4
+            "playlists": [
+                {
+                    "playlist": [{"filepath": "a"}, {"filepath": "b"}],
+                    "description": "aaa",
+                }
+            ],
+        },
+    )
     requester = PlaylistRequester()
     res = await requester.request_revisit_releases("username", 3)
     assert len(res) == 1
 
     plist = res[0]
     assert isinstance(plist, Playlist)
-<<<<<<< HEAD
     assert plist.playlist == [local_files / "a", local_files / "b"]
-=======
+    assert plist.description == "aaa"
+
+
+@pytest.mark.asyncio
+async def test_PlaylistRequester__request_revisit_releases(
+    local_files: Path, httpx_mock: HTTPXMock
+):
+    """Test the request_playlist_from_path method."""
+    httpx_mock.add_response(
+        json={
+            "success": True,
+            "playlists": [{"playlist": ["a", "b", "c"], "description": "aaa"}],
+        },
+    )
+
+    requester = PlaylistRequester()
+    res = await requester.request_revisit_releases("username", 3)
+    assert len(res) == 1
+
+    plist = res[0]
+    assert isinstance(plist, Playlist)
     assert plist.playlist == [local_files / "a", local_files / "b", local_files / "c"]
->>>>>>> 676774a4
     assert plist.description == "aaa"